--- conflicted
+++ resolved
@@ -332,11 +332,7 @@
           }
           onCheckAvailability={availability.checkAvailability}
           onDownloadAllCovers={() => cover.handleDownloadAllCovers(track_list, album_info.name)}
-<<<<<<< HEAD
-          onDownloadAll={() => download.handleDownloadAll(track_list)}
-=======
           onDownloadAll={() => download.handleDownloadAll(track_list, undefined, true)}
->>>>>>> 8f10094e
           onDownloadSelected={() =>
             download.handleDownloadSelected(selectedTracks, track_list, undefined, true)
           }
