import { useState, useEffect } from "react";
import { Button } from "@/components/ui/button";
import {
  Dialog,
  DialogContent,
  DialogDescription,
  DialogFooter,
  DialogTitle,
} from "@/components/ui/dialog";
import { Label } from "@/components/ui/label";
import { Input } from "@/components/ui/input";
import { Search, X } from "lucide-react";
import { TooltipProvider } from "@/components/ui/tooltip";
import { getSettings, applyThemeMode, applyFont } from "@/lib/settings";
import { applyTheme } from "@/lib/themes";
import { OpenFolder } from "../wailsjs/go/main/App";
import { toastWithSound as toast } from "@/lib/toast-with-sound";

// Components
import { TitleBar } from "@/components/TitleBar";
import { Sidebar, type PageType } from "@/components/Sidebar";
import { Header } from "@/components/Header";
import { SearchBar } from "@/components/SearchBar";
import { TrackInfo } from "@/components/TrackInfo";
import { AlbumInfo } from "@/components/AlbumInfo";
import { PlaylistInfo } from "@/components/PlaylistInfo";
import { ArtistInfo } from "@/components/ArtistInfo";
import { DownloadQueue } from "@/components/DownloadQueue";
import { DownloadProgressToast } from "@/components/DownloadProgressToast";
import { AudioAnalysisPage } from "@/components/AudioAnalysisPage";
import { AudioConverterPage } from "@/components/AudioConverterPage";
import { SettingsPage } from "@/components/SettingsPage";
import { DebugLoggerPage } from "@/components/DebugLoggerPage";
import type { HistoryItem } from "@/components/FetchHistory";

// Hooks
import { useDownload } from "@/hooks/useDownload";
import { useMetadata } from "@/hooks/useMetadata";
import { useLyrics } from "@/hooks/useLyrics";
import { useCover } from "@/hooks/useCover";
import { useAvailability } from "@/hooks/useAvailability";
import { useDownloadQueueDialog } from "@/hooks/useDownloadQueueDialog";

const HISTORY_KEY = "spotiflac_fetch_history";
const MAX_HISTORY = 5;

function App() {
  const [currentPage, setCurrentPage] = useState<PageType>("main");
  const [spotifyUrl, setSpotifyUrl] = useState("");
  const [selectedTracks, setSelectedTracks] = useState<string[]>([]);
  const [searchQuery, setSearchQuery] = useState("");
  const [sortBy, setSortBy] = useState<string>("default");
  const [currentListPage, setCurrentListPage] = useState(1);
  const [hasUpdate, setHasUpdate] = useState(false);
  const [releaseDate, setReleaseDate] = useState<string | null>(null);
  const [fetchHistory, setFetchHistory] = useState<HistoryItem[]>([]);

  const ITEMS_PER_PAGE = 50;
  const CURRENT_VERSION = "6.8";

  const download = useDownload();
  const metadata = useMetadata();
  const lyrics = useLyrics();
  const cover = useCover();
  const availability = useAvailability();
  const downloadQueue = useDownloadQueueDialog();


  useEffect(() => {
    const settings = getSettings();
    applyThemeMode(settings.themeMode);
    applyTheme(settings.theme);
    applyFont(settings.fontFamily);

    const mediaQuery = window.matchMedia("(prefers-color-scheme: dark)");
    const handleChange = () => {
      const currentSettings = getSettings();
      if (currentSettings.themeMode === "auto") {
        applyThemeMode("auto");
        applyTheme(currentSettings.theme);
      }
    };

    mediaQuery.addEventListener("change", handleChange);
    checkForUpdates();
    loadHistory();

    return () => {
      mediaQuery.removeEventListener("change", handleChange);
    };
  }, []);

  useEffect(() => {
    setSelectedTracks([]);
    setSearchQuery("");
    download.resetDownloadedTracks();
    lyrics.resetLyricsState();
    cover.resetCoverState();
    availability.clearAvailability();
    setSortBy("default");
    setCurrentListPage(1);
  }, [metadata.metadata]);

  const checkForUpdates = async () => {
    try {
      const response = await fetch(
        "https://api.github.com/repos/afkarxyz/SpotiFLAC/releases/latest"
      );
      const data = await response.json();
      const latestVersion = data.tag_name?.replace(/^v/, "") || "";

      if (data.published_at) {
        setReleaseDate(data.published_at);
      }

      if (latestVersion && latestVersion > CURRENT_VERSION) {
        setHasUpdate(true);
      }
    } catch (err) {
      console.error("Failed to check for updates:", err);
    }
  };

  const loadHistory = () => {
    try {
      const saved = localStorage.getItem(HISTORY_KEY);
      if (saved) {
        setFetchHistory(JSON.parse(saved));
      }
    } catch (err) {
      console.error("Failed to load history:", err);
    }
  };

  const saveHistory = (history: HistoryItem[]) => {
    try {
      localStorage.setItem(HISTORY_KEY, JSON.stringify(history));
    } catch (err) {
      console.error("Failed to save history:", err);
    }
  };

  const addToHistory = (item: Omit<HistoryItem, "id" | "timestamp">) => {
    setFetchHistory((prev) => {
      const filtered = prev.filter((h) => h.url !== item.url);
      const newItem: HistoryItem = {
        ...item,
        id: crypto.randomUUID(),
        timestamp: Date.now(),
      };
      const updated = [newItem, ...filtered].slice(0, MAX_HISTORY);
      saveHistory(updated);
      return updated;
    });
  };

  const removeFromHistory = (id: string) => {
    setFetchHistory((prev) => {
      const updated = prev.filter((h) => h.id !== id);
      saveHistory(updated);
      return updated;
    });
  };

  const handleHistorySelect = async (item: HistoryItem) => {
    setSpotifyUrl(item.url);
    const updatedUrl = await metadata.handleFetchMetadata(item.url);
    if (updatedUrl) {
      setSpotifyUrl(updatedUrl);
    }
  };

  const handleFetchMetadata = async () => {
    const updatedUrl = await metadata.handleFetchMetadata(spotifyUrl);
    if (updatedUrl) {
      setSpotifyUrl(updatedUrl);
    }
  };

  useEffect(() => {
    if (!metadata.metadata || !spotifyUrl) return;

    let historyItem: Omit<HistoryItem, "id" | "timestamp"> | null = null;

    if ("track" in metadata.metadata) {
      const { track } = metadata.metadata;
      historyItem = {
        url: spotifyUrl,
        type: "track",
        name: track.name,
        artist: track.artists,
        image: track.images,
      };
    } else if ("album_info" in metadata.metadata) {
      const { album_info } = metadata.metadata;
      historyItem = {
        url: spotifyUrl,
        type: "album",
        name: album_info.name,
        artist: album_info.artists,
        image: album_info.images,
      };
    } else if ("playlist_info" in metadata.metadata) {
      const { playlist_info } = metadata.metadata;
      historyItem = {
        url: spotifyUrl,
        type: "playlist",
        name: playlist_info.owner.name,
        artist: `${playlist_info.tracks.total} tracks • ${playlist_info.owner.display_name}`,
        image: playlist_info.owner.images || "",
      };
    } else if ("artist_info" in metadata.metadata) {
      const { artist_info } = metadata.metadata;
      historyItem = {
        url: spotifyUrl,
        type: "artist",
        name: artist_info.name,
        artist: `${artist_info.total_albums} albums`,
        image: artist_info.images,
      };
    }

    if (historyItem) {
      addToHistory(historyItem);
    }
  }, [metadata.metadata]);

  const handleSearchChange = (value: string) => {
    setSearchQuery(value);
    setCurrentListPage(1);
  };

  const toggleTrackSelection = (isrc: string) => {
    setSelectedTracks((prev) =>
      prev.includes(isrc) ? prev.filter((id) => id !== isrc) : [...prev, isrc]
    );
  };

  const toggleSelectAll = (tracks: any[]) => {
    const tracksWithIsrc = tracks.filter((track) => track.isrc).map((track) => track.isrc);
    if (selectedTracks.length === tracksWithIsrc.length) {
      setSelectedTracks([]);
    } else {
      setSelectedTracks(tracksWithIsrc);
    }
  };

  const handleOpenFolder = async () => {
    const settings = getSettings();
    if (!settings.downloadPath) {
      toast.error("Download path not set");
      return;
    }

    try {
      await OpenFolder(settings.downloadPath);
    } catch (error) {
      console.error("Error opening folder:", error);
      toast.error(`Error opening folder: ${error}`);
    }
  };


  const renderMetadata = () => {
    if (!metadata.metadata) return null;

    if ("track" in metadata.metadata) {
      const { track } = metadata.metadata;
      return (
        <TrackInfo
          track={track}
          isDownloading={download.isDownloading}
          downloadingTrack={download.downloadingTrack}
          isDownloaded={download.downloadedTracks.has(track.isrc)}
          isFailed={download.failedTracks.has(track.isrc)}
          isSkipped={download.skippedTracks.has(track.isrc)}
          downloadingLyricsTrack={lyrics.downloadingLyricsTrack}
          downloadedLyrics={lyrics.downloadedLyrics.has(track.spotify_id || "")}
          failedLyrics={lyrics.failedLyrics.has(track.spotify_id || "")}
          skippedLyrics={lyrics.skippedLyrics.has(track.spotify_id || "")}
          checkingAvailability={availability.checkingTrackId === track.spotify_id}
          availability={availability.getAvailability(track.spotify_id || "")}
          downloadingCover={cover.downloadingCover}
          onDownload={download.handleDownloadTrack}
          onDownloadLyrics={lyrics.handleDownloadLyrics}
          onCheckAvailability={availability.checkAvailability}
          onDownloadCover={cover.handleDownloadCover}
          onOpenFolder={handleOpenFolder}
        />
      );
    }

    if ("album_info" in metadata.metadata) {
      const { album_info, track_list } = metadata.metadata;
      return (
        <AlbumInfo
          albumInfo={album_info}
          trackList={track_list}
          searchQuery={searchQuery}
          sortBy={sortBy}
          selectedTracks={selectedTracks}
          downloadedTracks={download.downloadedTracks}
          failedTracks={download.failedTracks}
          skippedTracks={download.skippedTracks}
          downloadingTrack={download.downloadingTrack}
          isDownloading={download.isDownloading}
          bulkDownloadType={download.bulkDownloadType}
          downloadProgress={download.downloadProgress}
          currentDownloadInfo={download.currentDownloadInfo}
          currentPage={currentListPage}
          itemsPerPage={ITEMS_PER_PAGE}
          downloadedLyrics={lyrics.downloadedLyrics}
          failedLyrics={lyrics.failedLyrics}
          skippedLyrics={lyrics.skippedLyrics}
          downloadingLyricsTrack={lyrics.downloadingLyricsTrack}
          checkingAvailabilityTrack={availability.checkingTrackId}
          availabilityMap={availability.availabilityMap}
          downloadedCovers={cover.downloadedCovers}
          failedCovers={cover.failedCovers}
          skippedCovers={cover.skippedCovers}
          downloadingCoverTrack={cover.downloadingCoverTrack}
          isBulkDownloadingCovers={cover.isBulkDownloadingCovers}
          isBulkDownloadingLyrics={lyrics.isBulkDownloadingLyrics}
          onSearchChange={handleSearchChange}
          onSortChange={setSortBy}
          onToggleTrack={toggleTrackSelection}
          onToggleSelectAll={toggleSelectAll}
          onDownloadTrack={download.handleDownloadTrack}
          onDownloadLyrics={(spotifyId, name, artists, albumName, _folderName, _isArtistDiscography, position) =>
            lyrics.handleDownloadLyrics(spotifyId, name, artists, albumName, album_info.name, position)
          }
          onDownloadCover={(coverUrl, trackName, artistName, albumName, _folderName, _isArtistDiscography, position, trackId) =>
            cover.handleDownloadCover(coverUrl, trackName, artistName, albumName, album_info.name, position, trackId)
          }
          onCheckAvailability={availability.checkAvailability}
          onDownloadAllLyrics={() => lyrics.handleDownloadAllLyrics(track_list, album_info.name)}
          onDownloadAllCovers={() => cover.handleDownloadAllCovers(track_list, album_info.name)}
<<<<<<< HEAD
          onDownloadAll={() => download.handleDownloadAll(track_list)}
=======
          onDownloadAll={() => download.handleDownloadAll(track_list, undefined, true)}
>>>>>>> b85ed89a
          onDownloadSelected={() =>
            download.handleDownloadSelected(selectedTracks, track_list, undefined, true)
          }
          onStopDownload={download.handleStopDownload}
          onOpenFolder={handleOpenFolder}
          onPageChange={setCurrentListPage}
          onArtistClick={async (artist) => {
            const artistUrl = await metadata.handleArtistClick(artist);
            if (artistUrl) {
              setSpotifyUrl(artistUrl);
            }
          }}
          onTrackClick={async (track) => {
            if (track.external_urls) {
              setSpotifyUrl(track.external_urls);
              await metadata.handleFetchMetadata(track.external_urls);
            }
          }}
        />
      );
    }

    if ("playlist_info" in metadata.metadata) {
      const { playlist_info, track_list } = metadata.metadata;
      return (
        <PlaylistInfo
          playlistInfo={playlist_info}
          trackList={track_list}
          searchQuery={searchQuery}
          sortBy={sortBy}
          selectedTracks={selectedTracks}
          downloadedTracks={download.downloadedTracks}
          failedTracks={download.failedTracks}
          skippedTracks={download.skippedTracks}
          downloadingTrack={download.downloadingTrack}
          isDownloading={download.isDownloading}
          bulkDownloadType={download.bulkDownloadType}
          downloadProgress={download.downloadProgress}
          currentDownloadInfo={download.currentDownloadInfo}
          currentPage={currentListPage}
          itemsPerPage={ITEMS_PER_PAGE}
          downloadedLyrics={lyrics.downloadedLyrics}
          failedLyrics={lyrics.failedLyrics}
          skippedLyrics={lyrics.skippedLyrics}
          downloadingLyricsTrack={lyrics.downloadingLyricsTrack}
          checkingAvailabilityTrack={availability.checkingTrackId}
          availabilityMap={availability.availabilityMap}
          downloadedCovers={cover.downloadedCovers}
          failedCovers={cover.failedCovers}
          skippedCovers={cover.skippedCovers}
          downloadingCoverTrack={cover.downloadingCoverTrack}
          isBulkDownloadingCovers={cover.isBulkDownloadingCovers}
          isBulkDownloadingLyrics={lyrics.isBulkDownloadingLyrics}
          onSearchChange={handleSearchChange}
          onSortChange={setSortBy}
          onToggleTrack={toggleTrackSelection}
          onToggleSelectAll={toggleSelectAll}
          onDownloadTrack={download.handleDownloadTrack}
          onDownloadLyrics={(spotifyId, name, artists, albumName, _folderName, _isArtistDiscography, position) =>
            lyrics.handleDownloadLyrics(spotifyId, name, artists, albumName, playlist_info.owner.name, position)
          }
          onDownloadCover={(coverUrl, trackName, artistName, albumName, _folderName, _isArtistDiscography, position, trackId) =>
            cover.handleDownloadCover(coverUrl, trackName, artistName, albumName, playlist_info.owner.name, position, trackId)
          }
          onCheckAvailability={availability.checkAvailability}
          onDownloadAllLyrics={() => lyrics.handleDownloadAllLyrics(track_list, playlist_info.owner.name)}
          onDownloadAllCovers={() => cover.handleDownloadAllCovers(track_list, playlist_info.owner.name)}
          onDownloadAll={() => download.handleDownloadAll(track_list, playlist_info.owner.name)}
          onDownloadSelected={() =>
            download.handleDownloadSelected(
              selectedTracks,
              track_list,
              playlist_info.owner.name
            )
          }
          onStopDownload={download.handleStopDownload}
          onOpenFolder={handleOpenFolder}
          onPageChange={setCurrentListPage}
          onAlbumClick={metadata.handleAlbumClick}
          onArtistClick={async (artist) => {
            const artistUrl = await metadata.handleArtistClick(artist);
            if (artistUrl) {
              setSpotifyUrl(artistUrl);
            }
          }}
          onTrackClick={async (track) => {
            if (track.external_urls) {
              setSpotifyUrl(track.external_urls);
              await metadata.handleFetchMetadata(track.external_urls);
            }
          }}
        />
      );
    }

    if ("artist_info" in metadata.metadata) {
      const { artist_info, album_list, track_list } = metadata.metadata;
      return (
        <ArtistInfo
          artistInfo={artist_info}
          albumList={album_list}
          trackList={track_list}
          searchQuery={searchQuery}
          sortBy={sortBy}
          selectedTracks={selectedTracks}
          downloadedTracks={download.downloadedTracks}
          failedTracks={download.failedTracks}
          skippedTracks={download.skippedTracks}
          downloadingTrack={download.downloadingTrack}
          isDownloading={download.isDownloading}
          bulkDownloadType={download.bulkDownloadType}
          downloadProgress={download.downloadProgress}
          currentDownloadInfo={download.currentDownloadInfo}
          currentPage={currentListPage}
          itemsPerPage={ITEMS_PER_PAGE}
          downloadedLyrics={lyrics.downloadedLyrics}
          failedLyrics={lyrics.failedLyrics}
          skippedLyrics={lyrics.skippedLyrics}
          downloadingLyricsTrack={lyrics.downloadingLyricsTrack}
          checkingAvailabilityTrack={availability.checkingTrackId}
          availabilityMap={availability.availabilityMap}
          downloadedCovers={cover.downloadedCovers}
          failedCovers={cover.failedCovers}
          skippedCovers={cover.skippedCovers}
          downloadingCoverTrack={cover.downloadingCoverTrack}
          isBulkDownloadingCovers={cover.isBulkDownloadingCovers}
          isBulkDownloadingLyrics={lyrics.isBulkDownloadingLyrics}
          onSearchChange={handleSearchChange}
          onSortChange={setSortBy}
          onToggleTrack={toggleTrackSelection}
          onToggleSelectAll={toggleSelectAll}
          onDownloadTrack={download.handleDownloadTrack}
          onDownloadLyrics={(spotifyId, name, artists, albumName, _folderName, _isArtistDiscography, position) =>
            lyrics.handleDownloadLyrics(spotifyId, name, artists, albumName, artist_info.name, position)
          }
          onDownloadCover={(coverUrl, trackName, artistName, albumName, _folderName, _isArtistDiscography, position, trackId) =>
            cover.handleDownloadCover(coverUrl, trackName, artistName, albumName, artist_info.name, position, trackId)
          }
          onCheckAvailability={availability.checkAvailability}
          onDownloadAllLyrics={() => lyrics.handleDownloadAllLyrics(track_list, artist_info.name)}
          onDownloadAllCovers={() => cover.handleDownloadAllCovers(track_list, artist_info.name)}
          onDownloadAll={() => download.handleDownloadAll(track_list, artist_info.name)}
          onDownloadSelected={() =>
            download.handleDownloadSelected(selectedTracks, track_list, artist_info.name)
          }
          onStopDownload={download.handleStopDownload}
          onOpenFolder={handleOpenFolder}
          onAlbumClick={metadata.handleAlbumClick}
          onArtistClick={async (artist) => {
            const artistUrl = await metadata.handleArtistClick(artist);
            if (artistUrl) {
              setSpotifyUrl(artistUrl);
            }
          }}
          onPageChange={setCurrentListPage}
          onTrackClick={async (track) => {
            if (track.external_urls) {
              setSpotifyUrl(track.external_urls);
              await metadata.handleFetchMetadata(track.external_urls);
            }
          }}
        />
      );
    }

    return null;
  };


  const renderPage = () => {
    switch (currentPage) {
      case "settings":
        return <SettingsPage />;
      case "debug":
        return <DebugLoggerPage />;
      case "audio-analysis":
        return <AudioAnalysisPage />;
      case "audio-converter":
        return <AudioConverterPage />;
      default:
        return (
          <>
            <Header
              version={CURRENT_VERSION}
              hasUpdate={hasUpdate}
              releaseDate={releaseDate}
            />

            {/* Timeout Dialog */}
            <Dialog
              open={metadata.showTimeoutDialog}
              onOpenChange={metadata.setShowTimeoutDialog}
            >
              <DialogContent className="sm:max-w-[425px] p-6 [&>button]:hidden">
                <div className="absolute right-4 top-4">
                  <Button
                    variant="ghost"
                    size="icon"
                    className="h-6 w-6 opacity-70 hover:opacity-100"
                    onClick={() => metadata.setShowTimeoutDialog(false)}
                  >
                    <X className="h-4 w-4" />
                  </Button>
                </div>
                <DialogTitle className="text-sm font-medium">Fetch Artist</DialogTitle>
                <DialogDescription>
                  Set timeout for fetching metadata. Longer timeout is recommended for artists
                  with large discography.
                </DialogDescription>
                {metadata.pendingArtistName && (
                  <div className="py-2">
                    <p className="font-medium bg-muted/50 rounded-md px-3 py-2">{metadata.pendingArtistName}</p>
                  </div>
                )}
                <div className="space-y-4 py-4">
                  <div className="space-y-2">
                    <Label htmlFor="timeout">Timeout (seconds)</Label>
                    <Input
                      id="timeout"
                      type="number"
                      min="10"
                      max="600"
                      value={metadata.timeoutValue}
                      onChange={(e) => metadata.setTimeoutValue(Number(e.target.value))}
                    />
                    <p className="text-xs text-muted-foreground">
                      Default: 60 seconds. For large discographies, try 300-600 seconds (5-10
                      minutes).
                    </p>
                  </div>
                </div>
                <DialogFooter>
                  <Button
                    variant="outline"
                    onClick={() => metadata.setShowTimeoutDialog(false)}
                  >
                    Cancel
                  </Button>
                  <Button onClick={metadata.handleConfirmFetch}>
                    <Search className="h-4 w-4" />
                    Fetch
                  </Button>
                </DialogFooter>
              </DialogContent>
            </Dialog>

            {/* Album Fetch Dialog */}
            <Dialog open={metadata.showAlbumDialog} onOpenChange={metadata.setShowAlbumDialog}>
              <DialogContent className="sm:max-w-[425px] p-6 [&>button]:hidden">
                <div className="absolute right-4 top-4">
                  <Button
                    variant="ghost"
                    size="icon"
                    className="h-6 w-6 opacity-70 hover:opacity-100"
                    onClick={() => metadata.setShowAlbumDialog(false)}
                  >
                    <X className="h-4 w-4" />
                  </Button>
                </div>
                <DialogTitle className="text-sm font-medium">Fetch Album</DialogTitle>
                <DialogDescription>
                  Do you want to fetch metadata for this album?
                </DialogDescription>
                {metadata.selectedAlbum && (
                  <div className="py-2">
                    <p className="font-medium bg-muted/50 rounded-md px-3 py-2">{metadata.selectedAlbum.name}</p>
                  </div>
                )}
                <DialogFooter>
                  <Button variant="outline" onClick={() => metadata.setShowAlbumDialog(false)}>
                    Cancel
                  </Button>
                  <Button onClick={async () => {
                    const albumUrl = await metadata.handleConfirmAlbumFetch();
                    if (albumUrl) {
                      setSpotifyUrl(albumUrl);
                    }
                  }}>
                    <Search className="h-4 w-4" />
                    Fetch Album
                  </Button>
                </DialogFooter>
              </DialogContent>
            </Dialog>

            <SearchBar
              url={spotifyUrl}
              loading={metadata.loading}
              onUrlChange={setSpotifyUrl}
              onFetch={handleFetchMetadata}
              history={fetchHistory}
              onHistorySelect={handleHistorySelect}
              onHistoryRemove={removeFromHistory}
              hasResult={!!metadata.metadata}
            />

            {metadata.metadata && renderMetadata()}
          </>
        );
    }
  };

  return (
    <TooltipProvider>
      <div className="min-h-screen bg-background flex flex-col">
        <TitleBar />
        <Sidebar currentPage={currentPage} onPageChange={setCurrentPage} />
        
        {/* Main content area with sidebar offset */}
        <div className="flex-1 ml-14 mt-10 p-4 md:p-8">
          <div className="max-w-4xl mx-auto space-y-6">
            {renderPage()}
          </div>
        </div>

        {/* Download Progress Toast - Bottom Left */}
        <DownloadProgressToast onClick={downloadQueue.openQueue} />

        {/* Download Queue Dialog */}
        <DownloadQueue
          isOpen={downloadQueue.isOpen}
          onClose={downloadQueue.closeQueue}
        />
      </div>
    </TooltipProvider>
  );
}

export default App;<|MERGE_RESOLUTION|>--- conflicted
+++ resolved
@@ -335,11 +335,7 @@
           onCheckAvailability={availability.checkAvailability}
           onDownloadAllLyrics={() => lyrics.handleDownloadAllLyrics(track_list, album_info.name)}
           onDownloadAllCovers={() => cover.handleDownloadAllCovers(track_list, album_info.name)}
-<<<<<<< HEAD
-          onDownloadAll={() => download.handleDownloadAll(track_list)}
-=======
           onDownloadAll={() => download.handleDownloadAll(track_list, undefined, true)}
->>>>>>> b85ed89a
           onDownloadSelected={() =>
             download.handleDownloadSelected(selectedTracks, track_list, undefined, true)
           }
